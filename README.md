# FAST plugin for Jenkins

Plugin for adding a Wallarm application security test stage in your pipeline.
Requires a working `docker` command to run from inside the pipeline.

## FAST setup and use

Requires an account on us1.my.wallarm.com or my.wallarm.com
After registration, you will need a Wallarm API TOKEN which can be created at https://us1.my.wallarm.com/nodes
Creating a TestRun can be done here: https://us1.my.wallarm.com/testing/
After you're done recording your baselines you may reuse the TestRecord in other TestRuns (i.e. in a pipeline)

Any vulnerabilities found will be displayed here: https://us1.my.wallarm.com/vulnerabilities/

## Plugin use

The FAST plugin has two modes of operation: recording and playback. Recording mode launches the plugin in proxy mode. All requests sent through the FAST proxy will be added to a newly created TestRecord for later use. Playback mode uses prerecorded TestRecords to run security tests as a separate build stage in your pipeline. It requires your target application to be up and running. FAST will use the same authentication as in the TestRecord. The host will be resolved via header-host unless a specific address is provided (via `app_host` and `app_port` - this option is recommended).

The Wallarm API TOKEN is always a required parameter for the plugin to function.

### Recording mode

Should you require automatic recording of Baselines, a recording mode is provided. This mode will allow you to send your test traffic through the FAST proxy. All requests sent this way will be recorded into a new Test Record for later use.
For this to work, some extra parameters need to be provided, like the port where the FAST docker container will accept incomming requests. If your application is running inside docker specifying a `local docker network` and `ip` will also be required.
Providing a `Name` for the docker container is not required, but will help in cleanup if the build fails outside of the plugin scope. Without this parameter, the only (automatic) way for the proxy to shut down after recording is by waiting out the `Inactivity_timeout`

### Playback mode

When running FAST it will use a prerecorded set of baselines. For a specific set, you must specify the `Test Record ID`, otherwise the last recorded set will be used (useful if the recording and playback are done in a single run).
You may reuse the same Test Record multiple times with different Policies (you need to specify `Policy ID` for this, otherwise the default Policy will be used)

## Building locally

The plugin is written in JRuby using the jpi framework (more on jpi [here]( https://github.com/jenkinsci/jenkins.rb/wiki/Getting-Started-With-Ruby-Plugins)).

To build the plugin locally run the following code (you may use any Ruby, but jpi officially supports only JRuby):
```
gem install jpi
git clone https://gl.wallarm.com/wallarm-cloud/libs/FastJenkinsPlugin
cd FastJenkinsPlugin
jpi build
```

<<<<<<< HEAD
The plugin will appear in `pkg/wallarm-fast.hpi`
=======
The plugin will appear in `pkg/wallarm.hpi`.
>>>>>>> eec41d73

To import the plugin you need to add it via Jenkins:

1. Manage Plugins
2. Advanced
3. Upload Plugin (select wallarm-fast.hpi)
4. Restart Jenkins for the new plugin to be fully loaded

## Contributing

1. Fork it
2. Create your feature branch (`git checkout -b my-new-feature`)
3. Commit your changes (`git commit -am 'Added some feature'`)
4. Push to the branch (`git push origin my-new-feature`)
5. Create a new Pull Request<|MERGE_RESOLUTION|>--- conflicted
+++ resolved
@@ -41,11 +41,7 @@
 jpi build
 ```
 
-<<<<<<< HEAD
 The plugin will appear in `pkg/wallarm-fast.hpi`
-=======
-The plugin will appear in `pkg/wallarm.hpi`.
->>>>>>> eec41d73
 
 To import the plugin you need to add it via Jenkins:
 
